//! Common values and types used by test fixtures
#![allow(dead_code)] // The exported values are used by other modules in the test suite

use futures::stream::StreamExt;
use hyper::{service, Body as HyperBody, Request, Response, Server};
use std::{convert::Infallible, net::SocketAddr, path::PathBuf, sync::Arc};
use tokio::sync::Mutex;
use tracing_subscriber::filter::EnvFilter;
use viceroy_lib::{
    body::Body,
<<<<<<< HEAD
    config::{Backend, Backends, Dictionaries, FastlyConfig, GeolocationMapping, ObjectStore},
    ExecuteCtx, ViceroyService,
=======
    config::{Backend, Backends, Dictionaries, FastlyConfig, ObjectStore},
    ExecuteCtx, ProfilingStrategy, ViceroyService,
>>>>>>> 1d52a97b
};

/// A shorthand for the path to our test fixtures' build artifacts for Rust tests.
///
/// This value can be appended with the name of a fixture's `.wasm` in a test program, using the
/// [`format!`][fmt] macro. For example:
///
/// ```
/// let module_path = format!("{}/guest.wasm", RUST_FIXTURE_PATH);
/// ```
pub static RUST_FIXTURE_PATH: &str = "../test-fixtures/target/wasm32-wasi/debug/";

/// A shorthand for the path to our test fixtures' build artifacts for WAT tests.
///
/// This value can be appended with the name of a fixture's `.wat` in a test program, using the
/// [`format!`][fmt] macro. For example:
///
/// ```
/// let module_path = format!("{}/guest.wat", WAT_FIXTURE_PATH);
/// ```
pub static WAT_FIXTURE_PATH: &str = "../test-fixtures/";

/// A catch-all error, so we can easily use `?` in test cases.
pub type Error = Box<dyn std::error::Error + Send + Sync>;

/// Handy alias for the return type of async Tokio tests
pub type TestResult = Result<(), Error>;

/// We use a lock to serialize execution of test harnesses, becasue they involve spinning
/// up hosts on ports that may overlap with other tests.
static TEST_LOCK: Mutex<()> = Mutex::const_new(());

/// A builder for running individual requests through a wasm fixture.
pub struct Test {
    module_path: PathBuf,
    backends: Backends,
    dictionaries: Dictionaries,
    geolocation_mapping: GeolocationMapping,
    object_store: ObjectStore,
    hosts: Vec<HostSpec>,
    log_stdout: bool,
    log_stderr: bool,
    via_hyper: bool,
}

impl Test {
    /// Create a new test given the file name for its wasm fixture.
    pub fn using_fixture(fixture: &str) -> Self {
        let mut module_path = PathBuf::from(RUST_FIXTURE_PATH);
        module_path.push(fixture);

        Self {
            module_path,
            backends: Backends::new(),
            dictionaries: Dictionaries::new(),
            geolocation_mapping: GeolocationMapping::new(),
            object_store: ObjectStore::new(),
            hosts: Vec::new(),
            log_stdout: false,
            log_stderr: false,
            via_hyper: false,
        }
    }

    /// Create a new test given the file name for its wasm fixture.
    pub fn using_wat_fixture(fixture: &str) -> Self {
        let mut module_path = PathBuf::from(WAT_FIXTURE_PATH);
        module_path.push(fixture);

        Self {
            module_path,
            backends: Backends::new(),
            dictionaries: Dictionaries::new(),
            geolocation_mapping: GeolocationMapping::new(),
            object_store: ObjectStore::new(),
            hosts: Vec::new(),
            log_stdout: false,
            log_stderr: false,
            via_hyper: false,
        }
    }

    /// Use backend and dictionary settings provided in a `fastly.toml` file.
    pub fn using_fastly_toml(self, fastly_toml: &str) -> Result<Self, Error> {
        let config = fastly_toml.parse::<FastlyConfig>()?;
        Ok(Self {
            backends: config.backends().to_owned(),
            dictionaries: config.dictionaries().to_owned(),
            geolocation_mapping: config.geolocation_mapping().to_owned(),
            object_store: config.object_store().to_owned(),
            ..self
        })
    }

    /// Add a backend definition to this test.
    pub fn backend(mut self, name: &str, url: &str, override_host: Option<&str>) -> Self {
        let backend = Backend {
            uri: url.parse().expect("invalid backend URL"),
            override_host: override_host.map(|s| s.parse().expect("can parse override_host")),
            cert_host: None,
            use_sni: true,
        };
        self.backends.insert(name.to_owned(), Arc::new(backend));
        self
    }

    /// Add a mock backend host, serving on `port` at localhost.
    ///
    /// Mock hosts are specified as a synchronous function taking a `Request<Vec<u8>>` and returning
    /// a `Response<Vec<u8>>`. Each one is spawned onto a dedicated Tokio task, which will be
    /// gracefully shut down when the test completes.
    pub fn host<HostFn>(mut self, port: u16, service: HostFn) -> Self
    where
        HostFn: Fn(Request<Vec<u8>>) -> Response<Vec<u8>>,
        HostFn: Send + Sync + 'static,
    {
        let service = Arc::new(service);
        self.hosts.push(HostSpec { port, service });
        self
    }

    /// Treat stderr as a logging endpoint for this test.
    pub fn log_stderr(self) -> Self {
        Self {
            log_stderr: true,
            ..self
        }
    }

    /// Treat stdout as a logging endpoint for this test.
    pub fn log_stdout(self) -> Self {
        Self {
            log_stdout: true,
            ..self
        }
    }

    /// Actually spin up a hyper server and client for this test, rather than just
    /// passing the request through the guest code.
    pub fn via_hyper(self) -> Self {
        Self {
            via_hyper: true,
            ..self
        }
    }

    /// Pass the given requests through this test, returning the associated responses.
    ///
    /// A `Test` can be used repeatedly against different requests, either individually
    /// (as with `against()`) or in batches (as with `against_many()`). The difference
    /// between calling this function with many requests, rather than calling `against()`
    /// multiple times, is that the requests shared in an `against_many()` call will share
    /// the same execution context. This can be useful when validating interactions across
    /// shared state in the context.
    ///
    /// Subsequent calls to `against_many()` (or `against()`) will use a fresh context.
    pub async fn against_many(
        &self,
        mut reqs: Vec<Request<impl Into<HyperBody>>>,
    ) -> Vec<Response<Body>> {
        let _test_lock_guard = TEST_LOCK.lock().await;
        let mut responses = Vec::with_capacity(reqs.len());

        // Install a tracing subscriber. We use a human-readable event formatter in tests, using a
        // writer that supports input capturing for `cargo test`. This subscribes to all events in
        // the `viceroy-lib` library.
        tracing_subscriber::fmt()
            .with_env_filter(
                EnvFilter::from_default_env().add_directive("viceroy_lib=trace".parse().unwrap()),
            )
            .pretty()
            .with_test_writer()
            // `try_init` returns an `Err` if the initialization was unsuccessful, likely because a
            // global subscriber was already installed. we will ignore this error if it happens.
            .try_init()
            .ok();

        let ctx = ExecuteCtx::new(&self.module_path, ProfilingStrategy::None)
            .expect("failed to set up execution context")
            .with_backends(self.backends.clone())
            .with_dictionaries(self.dictionaries.clone())
            .with_geolocation_mapping(self.geolocation_mapping.clone())
            .with_object_store(self.object_store.clone())
            .with_log_stderr(self.log_stderr)
            .with_log_stdout(self.log_stdout);
        let addr: SocketAddr = "127.0.0.1:17878".parse().unwrap();

        // spawn any mock hosts, keeping a handle on each host task for clean termination.
        let host_handles: Vec<_> = self.hosts.iter().map(HostSpec::spawn).collect();

        if self.via_hyper {
            let svc = ViceroyService::new(ctx);
            // We are going to host the service at port 17878, and so it's vital to make sure
            // that we shut down the service after our test request, so that if there are
            // additional tests we can spin up a fresh service at the same port.
            //
            // We do this using the "graceful shutdown" capability of Hyper, with a oneshot
            // channel signaling completion:
            let (tx, rx) = tokio::sync::oneshot::channel();
            // NB the server is spawned onto a dedicated async task; we are going to use the
            // _current_ task to act as the client.
            let server_handle = tokio::spawn(
                hyper::Server::bind(&addr)
                    .serve(svc)
                    .with_graceful_shutdown(async {
                        rx.await
                            .expect("receiver error while shutting down hyper server")
                    }),
            );

            for req in reqs.drain(..) {
                // Pass the request to the server via a Hyper client on the _current_ task:
                let resp = hyper::Client::new()
                    .request(req.map(Into::into))
                    .await
                    .expect("hyper client error making test request");
                responses.push(resp.map(Into::into));
            }

            // We're done with these test requests, so shut down the server.
            tx.send(())
                .expect("sender error while shutting down hyper server");
            // Reap the task handle to ensure that the server did indeed shut down.
            let _ = server_handle.await.expect("hyper server yielded an error");
        } else {
            for req in reqs.drain(..) {
                let resp = ctx
                    .clone()
                    .handle_request(req.map(Into::into), addr.ip())
                    .await
                    .expect("failed to handle the request");
                responses.push(resp);
            }
        }

        for host in host_handles {
            host.shutdown().await;
        }

        responses
    }

    /// Pass the given request through this test.
    ///
    /// A `Test` can be used repeatedly against different requests. Note, however, that
    /// a fresh execution context is set up each time.
    pub async fn against(&self, req: Request<impl Into<HyperBody>>) -> Response<Body> {
        self.against_many(vec![req])
            .await
            .pop()
            .expect("singleton back from against_many")
    }

    /// Pass an empty `GET 127.0.0.1:17878` request through this test.
    pub async fn against_empty(&self) -> Response<Body> {
        self.against(Request::get("http://127.0.0.1:17878/").body("").unwrap())
            .await
    }
}

/// The specification of a mock host, as part of a `Test` builder.
struct HostSpec {
    port: u16,
    service: Arc<dyn Fn(Request<Vec<u8>>) -> Response<Vec<u8>> + Send + Sync>,
}

/// A handle to a running mock host, used to gracefully shut down the host on test completion.
struct HostHandle {
    terminate_signal: tokio::sync::oneshot::Sender<()>,
    task_handle: tokio::task::JoinHandle<()>,
}

impl HostSpec {
    /// Spawn a mock host onto its own dedicated Tokio task, returning a handle to allow for graceful
    /// termination of the host on test completion.
    fn spawn(&self) -> HostHandle {
        let port = self.port;
        let service = self.service.clone();

        // we transform `service` into an async function that consumes Hyper bodies. that requires a bit
        // of `Arc` and `move` operations because each invocation needs to produce a distinct `Future`
        let async_service = Arc::new(move |req: Request<HyperBody>| {
            let (parts, body) = req.into_parts();
            let mut body = Box::new(body); // for pinning
            let service = service.clone();

            async move {
                // read out all of the bytes from the body into a vector, then re-assemble the request
                let mut body_bytes = Vec::new();
                while let Some(chunk) = body.next().await {
                    body_bytes.extend_from_slice(&chunk.unwrap());
                }
                let req = Request::from_parts(parts, body_bytes);

                // pass the request through the host function, then convert its body into the form
                // that Hyper wants
                let resp = service(req).map(HyperBody::from);

                let res: Result<_, hyper::Error> = Ok(resp);
                res
            }
        });

        // now we go through Tower's service layers, wrapping `async_host`
        let make_service = service::make_service_fn(move |_conn| {
            let async_host = async_service.clone();
            async move { Ok::<_, Infallible>(service::service_fn(move |req| async_host(req))) }
        });

        // finally we can set up and spawn the actual server on localhost
        let addr = SocketAddr::from(([127, 0, 0, 1], port));
        // we set up a "graceful shutdown" for the host, with a oneshot channel signaling completion.
        // that way multiple tests can be run (serially) with mock hosts at the same port; we ensure
        // shutdown at the end of a test.
        let (terminate_signal, rx) = tokio::sync::oneshot::channel();
        let server = Server::bind(&addr)
            .serve(make_service)
            .with_graceful_shutdown(async {
                rx.await
                    .expect("receiver error while shutting down mock host")
            });
        let task_handle =
            tokio::spawn(async { server.await.expect("mock host shut down with hyper error") });
        HostHandle {
            terminate_signal,
            task_handle,
        }
    }
}

impl HostHandle {
    async fn shutdown(self) {
        self.terminate_signal
            .send(())
            .expect("could not send terminate signal to mock host");
        self.task_handle
            .await
            .expect("mock host did not terminate cleanly")
    }
}<|MERGE_RESOLUTION|>--- conflicted
+++ resolved
@@ -8,13 +8,8 @@
 use tracing_subscriber::filter::EnvFilter;
 use viceroy_lib::{
     body::Body,
-<<<<<<< HEAD
     config::{Backend, Backends, Dictionaries, FastlyConfig, GeolocationMapping, ObjectStore},
-    ExecuteCtx, ViceroyService,
-=======
-    config::{Backend, Backends, Dictionaries, FastlyConfig, ObjectStore},
     ExecuteCtx, ProfilingStrategy, ViceroyService,
->>>>>>> 1d52a97b
 };
 
 /// A shorthand for the path to our test fixtures' build artifacts for Rust tests.
