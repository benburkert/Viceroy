;;; Status codes returned from hostcalls.
(typename $fastly_status
    (enum (@witx tag u32)
        ;;; Success value.
        ;;
        ;;; This indicates that a hostcall finished successfully.
        $ok
        ;;; Generic error value.
        ;;
        ;;; This means that some unexpected error occurred during a hostcall.
        $error
        ;;; Invalid argument.
        $inval
        ;;; Invalid handle.
        ;;
        ;;; Thrown when a request, response, or body handle is not valid.
        $badf
        ;;; Buffer length error.
        ;;
        ;;; Thrown when a buffer is too long.
        $buflen
        ;;; Unsupported operation error.
        ;;
        ;;; This error is thrown when some operation cannot be performed, because it is not supported.
        $unsupported
        ;;; Alignment error.
        ;;
        ;;; This is thrown when a pointer does not point to a properly aligned slice of memory.
        $badalign
        ;;; Invalid HTTP error.
        ;;
        ;;; This can be thrown when a method, URI, header, or status is not valid. This can also
        ;;; be thrown if a message head is too large.
        $httpinvalid
        ;;; HTTP user error.
        ;;
        ;;; This is thrown in cases where user code caused an HTTP error. For example, attempt to send
        ;;; a 1xx response code, or a request with a non-absolute URI. This can also be caused by
        ;;; an unexpected header: both `content-length` and `transfer-encoding`, for example.
        $httpuser
        ;;; HTTP incomplete message error.
        ;;
        ;;; This can be thrown when a stream ended unexpectedly.
        $httpincomplete
        ;;; A `None` error.
        ;;
        ;;; This status code is used to indicate when an optional value did not exist, as opposed to
        ;;; an empty value.
        $none
        ;;; Message head too large.
        $httpheadtoolarge
        ;;; Invalid HTTP status.
        $httpinvalidstatus
    )
)

;;; A tag indicating HTTP protocol versions.
(typename $http_version
    (enum (@witx tag u32)
        $http_09
        $http_10
        $http_11
        $h2
        $h3
    )
)

;;; HTTP status codes.
(typename $http_status u16)

(typename $body_write_end
    (enum (@witx tag u32)
        $back
        $front
    )
)

;;; A handle to an HTTP request or response body.
(typename $body_handle (handle))
;;; A handle to an HTTP request.
(typename $request_handle (handle))
;;; A handle to an HTTP response.
(typename $response_handle (handle))
;;; A handle to a currently-pending asynchronous HTTP request.
(typename $pending_request_handle (handle))
;;; A handle to a logging endpoint.
(typename $endpoint_handle (handle))
;;; A handle to an Edge Dictionary.
(typename $dictionary_handle (handle))
;;; A handle to an Object Store.
(typename $object_store_handle (handle))

;;; A "multi-value" cursor.
(typename $multi_value_cursor u32)
;;; -1 represents "finished", non-negative represents a $multi_value_cursor:
(typename $multi_value_cursor_result s64)

;;; An override for response caching behavior.
(typename $cache_override_tag
    (flags (@witx repr u32)
        ;;; Do not override the behavior specified in the origin response's cache control headers.
        $none
        ;;; Do not cache the response to this request, regardless of the origin response's headers.
        $pass
        $ttl
        $stale_while_revalidate
        $pci
    )
)
(typename $num_bytes (@witx usize))
(typename $header_count u32)
(typename $is_done u32)
(typename $done_idx u32)
(typename $inserted u32)

(typename $content_encodings
    (flags (@witx repr u32)
        $gzip))

(typename $framing_headers_mode
    (enum (@witx tag u32)
        $automatic
        $manually_from_headers))

(typename $tls_version
    (enum (@witx tag u32)
       $tls_1
       $tls_1_1
       $tls_1_2
       $tls_1_3))

(typename $backend_config_options
    (flags (@witx repr u32)
       $reserved
       $host_override
       $connect_timeout
       $first_byte_timeout
       $between_bytes_timeout
       $use_ssl
       $ssl_min_version
       $ssl_max_version
       $cert_hostname
       $ca_cert
       $ciphers
       $sni_hostname))

(typename $dynamic_backend_config
  (record
    (field $host_override (@witx pointer (@witx char8)))
    (field $host_override_len u32)
    (field $connect_timeout_ms u32)
    (field $first_byte_timeout_ms u32)
    (field $between_bytes_timeout_ms u32)
    (field $ssl_min_version $tls_version)
    (field $ssl_max_version $tls_version)
    (field $cert_hostname (@witx pointer (@witx char8)))
    (field $cert_hostname_len u32)
    (field $ca_cert (@witx pointer (@witx char8)))
    (field $ca_cert_len u32)
    (field $ciphers (@witx pointer (@witx char8)))
    (field $ciphers_len u32)
    (field $sni_hostname (@witx pointer (@witx char8)))
    (field $sni_hostname_len u32)
    ))

<<<<<<< HEAD
;;; TLS client certificate verified result from downstream.
(typename $client_cert_verify_result
    (enum (@witx tag u32)
        ;;; Success value.
        ;;;
        ;;; This indicates that client certificate verified successfully.
        $ok
        ;;; bad certificate error.
        ;;;
        ;;; This error means the certificate is corrupt
        ;;; (e.g., the certificate signatures do not verify correctly).
        $bad_certificate
        ;;; certificate revoked error.
        ;;;
        ;;; This error means the client certificate is revoked by its signer.
        $certificate_revoked
        ;;; certificate expired error.
        ;;;
        ;;; This error means the client certificate has expired or is not currently valid.
        $certificate_expired
        ;;; unknown CA error.
        ;;;
        ;;; This error means the valid certificate chain or partial chain was received,
        ;;; but the certificate was not accepted because the CA certificate could not be
        ;;; located or could not be matched with a known trust anchor.
        $unknown_ca
        ;;; certificate missing error.
        ;;;
        ;;; This error means the client does not provide a certificate
        ;;; during the handshake..
        $certificate_missing
        ;;; certificate unknown error.
        ;;;
        ;;; This error means the client certificate was received, but some other (unspecified)
        ;;; issue arose in processing the certificate, rendering it unacceptable.
        $certificate_unknown))
=======
(typename $purge_options_mask
    (flags (@witx repr u32)
        $soft_purge
        $ret_buf ;; all ret_buf fields must be populated
    )
)

(typename $purge_options
    (record
        ;; JSON purge response as in https://developer.fastly.com/reference/api/purging/#purge-tag
        (field $ret_buf_ptr (@witx pointer u8))
        (field $ret_buf_len (@witx usize))
        (field $ret_buf_nwritten_out (@witx pointer (@witx usize)))
    )
)
>>>>>>> 673e96f1
<|MERGE_RESOLUTION|>--- conflicted
+++ resolved
@@ -163,7 +163,6 @@
     (field $sni_hostname_len u32)
     ))
 
-<<<<<<< HEAD
 ;;; TLS client certificate verified result from downstream.
 (typename $client_cert_verify_result
     (enum (@witx tag u32)
@@ -200,7 +199,7 @@
         ;;; This error means the client certificate was received, but some other (unspecified)
         ;;; issue arose in processing the certificate, rendering it unacceptable.
         $certificate_unknown))
-=======
+
 (typename $purge_options_mask
     (flags (@witx repr u32)
         $soft_purge
@@ -215,5 +214,4 @@
         (field $ret_buf_len (@witx usize))
         (field $ret_buf_nwritten_out (@witx pointer (@witx usize)))
     )
-)
->>>>>>> 673e96f1
+)